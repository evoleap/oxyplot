--- conflicted
+++ resolved
@@ -69,12 +69,9 @@
     <Reference Include="System.Drawing" />
   </ItemGroup>
   <ItemGroup>
-<<<<<<< HEAD
-=======
     <Compile Include="..\..\..\GlobalAssemblyInfo.cs">
       <Link>Properties\GlobalAssemblyInfo.cs</Link>
     </Compile>
->>>>>>> d006872f
     <Compile Include="Program.cs" />
     <Compile Include="Properties\AssemblyInfo.cs" />
     <EmbeddedResource Include="Properties\Resources.resx">
