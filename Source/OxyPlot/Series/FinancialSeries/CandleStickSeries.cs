﻿// --------------------------------------------------------------------------------------------------------------------
// <copyright file="CandleStickSeries.cs" company="OxyPlot">
//   Copyright (c) 2014 OxyPlot contributors
// </copyright>
// <summary>
//   Represents a series for candlestick charts.
// </summary>
// --------------------------------------------------------------------------------------------------------------------

namespace OxyPlot.Series
{
    using System;
<<<<<<< HEAD
    using System.Reflection;
    using System.Runtime.CompilerServices;

    using OxyPlot.Axes;
=======
>>>>>>> ae9842af

    /// <summary>
    /// Represents a "higher performance" ordered OHLC series for candlestick charts
    /// <para>
    /// Does the following:
    /// - automatically calculates the appropriate bar width based on available screen + # of bars
    /// - can render and pan within millions of bars, using a fast approach to indexing in series
    /// - convenience methods
    /// </para>
    /// This implementation is associated with <a href="https://github.com/oxyplot/oxyplot/issues/369">issue 369</a>.
    /// </summary>
    /// <remarks>See also <a href="http://en.wikipedia.org/wiki/Candlestick_chart">Wikipedia</a> and
    /// <a href="http://www.mathworks.com/help/toolbox/finance/candle.html">Matlab documentation</a>.</remarks>
    public class CandleStickSeries : HighLowSeries
    {
        /// <summary>
        /// The minimum X gap between successive data items
        /// </summary>
        private double minDx;

        /// <summary>
        /// Initializes a new instance of the <see cref = "CandleStickSeries" /> class.
        /// </summary>
        public CandleStickSeries()
        {
            this.IncreasingColor = OxyColors.DarkGreen;
            this.DecreasingColor = OxyColors.Red;
            this.CandleWidth = 0;
        }

        /// <summary>
        /// Gets or sets the color used when the closing value is greater than opening value.
        /// </summary>
        public OxyColor IncreasingColor { get; set; }

        /// <summary>
        /// Gets or sets the fill color used when the closing value is less than opening value.
        /// </summary>
        public OxyColor DecreasingColor { get; set; }

        /// <summary>
        /// Gets or sets the bar width in data units (for example if the X axis is date/time based, then should
        /// use the difference of DateTimeAxis.ToDouble(date) to indicate the width).  By default candlestick
        /// series will use 0.80 x the minimum difference in data points.
        /// </summary>
        public double CandleWidth { get; set; }

        /// <summary>
        /// Fast index of bar where max(bar[i].X) &lt;= x 
        /// </summary>
        /// <returns>The index of the bar closest to X, where max(bar[i].X) &lt;= x.</returns>
        /// <param name="x">The x coordinate.</param>
        /// <param name="startIndex">starting index</param> 
        public int FindByX(double x, int startIndex = -1)
        {
            if (startIndex < 0)
            {
                startIndex = this.WindowStartIndex;
            }

<<<<<<< HEAD
            return this.FindWindowStartIndex(this.Items, this.GetCandleX, x, startIndex);
=======
            return this.FindWindowStartIndex(this.Items, item => item.X, x, startIndex);
>>>>>>> ae9842af
        }

        /// <summary>
        /// Renders the series on the specified rendering context.
        /// </summary>
        /// <param name="rc">The rendering context.</param>
        public override void Render(IRenderContext rc)
        {
            var nitems = this.Items.Count;
            var items = this.Items;

            if (nitems == 0 || this.StrokeThickness <= 0 || this.LineStyle == LineStyle.None)
            {
                return;
            }

            this.VerifyAxes();

            var clippingRect = this.GetClippingRect();
            var dashArray = this.LineStyle.GetDashArray();

            var datacandlewidth = (this.CandleWidth > 0) ? this.CandleWidth : this.minDx * 0.80;
            var candlewidth = 
                this.XAxis.Transform(items[0].X + datacandlewidth) -
                this.XAxis.Transform(items[0].X); 

            // colors
            var fillUp = this.GetSelectableFillColor(this.IncreasingColor);
            var fillDown = this.GetSelectableFillColor(this.DecreasingColor);
            var lineUp = this.GetSelectableColor(this.IncreasingColor.ChangeIntensity(0.70));
            var lineDown = this.GetSelectableColor(this.DecreasingColor.ChangeIntensity(0.70));

            // determine render range
            var xmin = this.XAxis.ActualMinimum;
            var xmax = this.XAxis.ActualMaximum;
<<<<<<< HEAD
            this.UpdateWindowStartIndex(items, this.GetCandleX, xmin);
=======
            this.WindowStartIndex = this.UpdateWindowStartIndex(items, item => item.X, xmin, this.WindowStartIndex);
>>>>>>> ae9842af

            for (int i = this.WindowStartIndex; i < nitems; i++)
            {
                var bar = items[i];

                // if item beyond visible range, done
                if (bar.X > xmax)
                {
                    return;
                }

                // check to see whether is valid
                if (!this.IsValidItem(bar, this.XAxis, this.YAxis))
                {
                    continue;
                }

                var fillColor = bar.Close > bar.Open ? fillUp : fillDown;
                var lineColor = bar.Close > bar.Open ? lineUp : lineDown;

                var high = this.Transform(bar.X, bar.High);
                var low = this.Transform(bar.X, bar.Low);

                var open = this.Transform(bar.X, bar.Open);
                var close = this.Transform(bar.X, bar.Close);
                var max = new ScreenPoint(open.X, Math.Max(open.Y, close.Y));
                var min = new ScreenPoint(open.X, Math.Min(open.Y, close.Y));

                // Upper extent
                rc.DrawClippedLine(
                    clippingRect,
                    new[] { high, min },
                    0,
                    lineColor,
                    this.StrokeThickness,
                    dashArray,
                    this.LineJoin,
                    true);

                // Lower extent
                rc.DrawClippedLine(
                    clippingRect,
                    new[] { max, low },
                    0,
                    lineColor,
                    this.StrokeThickness,
                    dashArray,
                    this.LineJoin,
                    true);

                // Body
                var openLeft = open + new ScreenVector(-candlewidth * 0.5, 0);
                var rect = new OxyRect(openLeft.X, min.Y, candlewidth, max.Y - min.Y);
                rc.DrawClippedRectangleAsPolygon(clippingRect, rect, fillColor, lineColor, this.StrokeThickness);
            }
        }

        /// <summary>
        /// Renders the legend symbol for the series on the specified rendering context.
        /// </summary>
        /// <param name="rc">The rendering context.</param>
        /// <param name="legendBox">The bounding rectangle of the legend box.</param>
        public override void RenderLegend(IRenderContext rc, OxyRect legendBox)
        {
            double xmid = (legendBox.Left + legendBox.Right) / 2;
            double yopen = legendBox.Top + ((legendBox.Bottom - legendBox.Top) * 0.7);
            double yclose = legendBox.Top + ((legendBox.Bottom - legendBox.Top) * 0.3);
            double[] dashArray = this.LineStyle.GetDashArray();

            var datacandlewidth = (this.CandleWidth > 0) ? this.CandleWidth : this.minDx * 0.80;

            var candlewidth = Math.Min(
                legendBox.Width,
                this.XAxis.Transform(this.Items[0].X + datacandlewidth) - this.XAxis.Transform(this.Items[0].X));

            rc.DrawLine(
                new[] { new ScreenPoint(xmid, legendBox.Top), new ScreenPoint(xmid, legendBox.Bottom) },
                this.GetSelectableColor(this.ActualColor),
                this.StrokeThickness,
                dashArray,
                LineJoin.Miter,
                true);

            rc.DrawRectangleAsPolygon(
                new OxyRect(xmid - (candlewidth * 0.5), yclose, candlewidth, yopen - yclose),
                this.GetSelectableFillColor(this.IncreasingColor),
                this.GetSelectableColor(this.ActualColor),
                this.StrokeThickness);
        }

        /// <summary>
        /// Gets the point on the series that is nearest the specified point.
        /// </summary>
        /// <param name="point">The point.</param>
        /// <param name="interpolate">Interpolate the series if this flag is set to <c>true</c>.</param>
        /// <returns>A TrackerHitResult for the current hit.</returns>
        public override TrackerHitResult GetNearestPoint(ScreenPoint point, bool interpolate)
        {
            if (this.XAxis == null || this.YAxis == null || interpolate || this.Items.Count == 0)
            {
                return null;
            }

            var nbars = this.Items.Count;
            var xy = this.InverseTransform(point);
            var targetX = xy.X;

            // punt if beyond start & end of series
            if (targetX > (this.Items[nbars - 1].X + this.minDx) || targetX < (this.Items[0].X - this.minDx))
            {
                return null;
            }

<<<<<<< HEAD
            var pidx = this.FindWindowStartIndex(this.Items, this.GetCandleX, targetX, this.WindowStartIndex);
=======
            var pidx = this.FindWindowStartIndex(this.Items, item => item.X, targetX, this.WindowStartIndex);
>>>>>>> ae9842af
            var nidx = ((pidx + 1) < this.Items.Count) ? pidx + 1 : pidx;

            Func<HighLowItem, double> distance = bar =>
            {
                var dx = bar.X - xy.X;
                var dyo = bar.Open - xy.Y;
                var dyh = bar.High - xy.Y;
                var dyl = bar.Low - xy.Y;
                var dyc = bar.Close - xy.Y;

                var d2O = (dx * dx) + (dyo * dyo);
                var d2H = (dx * dx) + (dyh * dyh);
                var d2L = (dx * dx) + (dyl * dyl);
                var d2C = (dx * dx) + (dyc * dyc);

                return Math.Min(d2O, Math.Min(d2H, Math.Min(d2L, d2C)));
            };

            // determine closest point
            var midx = distance(this.Items[pidx]) <= distance(this.Items[nidx]) ? pidx : nidx; 
            var mbar = this.Items[midx];

            var hit = new DataPoint(mbar.X, mbar.Close);
            return new TrackerHitResult 
            {
                Series = this,
                DataPoint = hit,
                Position = this.Transform(hit),
                Item = mbar,
                Index = midx,
                Text = StringHelper.Format(
                    this.ActualCulture,
                    this.TrackerFormatString,
                    mbar,
                    this.Title,
                    this.XAxis.Title ?? DefaultXAxisTitle,
                    this.XAxis.GetValue(mbar.X),
                    this.YAxis.GetValue(mbar.High),
                    this.YAxis.GetValue(mbar.Low),
                    this.YAxis.GetValue(mbar.Open),
                    this.YAxis.GetValue(mbar.Close))
            };
        }

        /// <summary>
        /// Updates the data.
        /// </summary>
        protected internal override void UpdateData()
        {
            base.UpdateData();
            
            // determine minimum X gap between successive points
            var items = this.Items;
            var nitems = items.Count;
            this.minDx = double.MaxValue;

            for (int i = 1; i < nitems; i++)
            {
                this.minDx = Math.Min(this.minDx, items[i].X - items[i - 1].X);
                if (this.minDx < 0)
                {
                    throw new ArgumentException("bars are out of order, must be sequential in x");
                }
            }

            if (nitems <= 1)
            {
                this.minDx = 1;
            }
        }

        /// <summary>
        /// Gets candle's X coordinate.
        /// </summary>
        private double GetCandleX(HighLowItem item)
        {
            return item.X;
        }
    }
}<|MERGE_RESOLUTION|>--- conflicted
+++ resolved
@@ -10,13 +10,6 @@
 namespace OxyPlot.Series
 {
     using System;
-<<<<<<< HEAD
-    using System.Reflection;
-    using System.Runtime.CompilerServices;
-
-    using OxyPlot.Axes;
-=======
->>>>>>> ae9842af
 
     /// <summary>
     /// Represents a "higher performance" ordered OHLC series for candlestick charts
@@ -77,11 +70,7 @@
                 startIndex = this.WindowStartIndex;
             }
 
-<<<<<<< HEAD
-            return this.FindWindowStartIndex(this.Items, this.GetCandleX, x, startIndex);
-=======
             return this.FindWindowStartIndex(this.Items, item => item.X, x, startIndex);
->>>>>>> ae9842af
         }
 
         /// <summary>
@@ -117,11 +106,7 @@
             // determine render range
             var xmin = this.XAxis.ActualMinimum;
             var xmax = this.XAxis.ActualMaximum;
-<<<<<<< HEAD
-            this.UpdateWindowStartIndex(items, this.GetCandleX, xmin);
-=======
             this.WindowStartIndex = this.UpdateWindowStartIndex(items, item => item.X, xmin, this.WindowStartIndex);
->>>>>>> ae9842af
 
             for (int i = this.WindowStartIndex; i < nitems; i++)
             {
@@ -235,11 +220,7 @@
                 return null;
             }
 
-<<<<<<< HEAD
-            var pidx = this.FindWindowStartIndex(this.Items, this.GetCandleX, targetX, this.WindowStartIndex);
-=======
             var pidx = this.FindWindowStartIndex(this.Items, item => item.X, targetX, this.WindowStartIndex);
->>>>>>> ae9842af
             var nidx = ((pidx + 1) < this.Items.Count) ? pidx + 1 : pidx;
 
             Func<HighLowItem, double> distance = bar =>
@@ -310,13 +291,5 @@
                 this.minDx = 1;
             }
         }
-
-        /// <summary>
-        /// Gets candle's X coordinate.
-        /// </summary>
-        private double GetCandleX(HighLowItem item)
-        {
-            return item.X;
-        }
     }
 }