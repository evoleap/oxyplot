--- conflicted
+++ resolved
@@ -34,16 +34,12 @@
         public OxyColor Background { get; set; }
 
         /// <summary>
-<<<<<<< HEAD
         /// Gets or sets the color of this series' text in the legend.
         /// </summary>
         public OxyColor LegendTextColor { get; set; }
 
         /// <summary>
-        /// Gets or sets a value indicating whether this series is visible.
-=======
         /// Gets or sets a value indicating whether this series is visible. The default is <c>true</c>.
->>>>>>> ba287eb6
         /// </summary>
         public bool IsVisible { get; set; }
 
