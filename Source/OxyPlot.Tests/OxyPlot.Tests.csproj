--- conflicted
+++ resolved
@@ -91,7 +91,6 @@
     <Compile Include="Svg\SvgWriterTests.cs" />
   </ItemGroup>
   <ItemGroup>
-<<<<<<< HEAD
     <Content Include="..\..\Schemas\svg\svg.xsd">
       <Link>Schemas\svg.xsd</Link>
       <SubType>Designer</SubType>
@@ -104,7 +103,6 @@
     </Content>
     <Content Include="..\..\Schemas\svg\xml.xsd">
       <Link>Schemas\xml.xsd</Link>
-=======
     <Content Include="Schemas\svg.xsd">
       <SubType>Designer</SubType>
       <CopyToOutputDirectory>PreserveNewest</CopyToOutputDirectory>
@@ -114,7 +112,6 @@
       <CopyToOutputDirectory>PreserveNewest</CopyToOutputDirectory>
     </Content>
     <Content Include="Schemas\xml.xsd">
->>>>>>> d006872f
       <SubType>Designer</SubType>
       <CopyToOutputDirectory>PreserveNewest</CopyToOutputDirectory>
     </Content>
@@ -155,10 +152,7 @@
     </ProjectReference>
   </ItemGroup>
   <Import Project="$(MSBuildToolsPath)\Microsoft.CSharp.targets" />
-<<<<<<< HEAD
   <Import Project="$(ProjectDir)\..\..\Tools\StyleCop\StyleCop.targets" Condition=" '$(OS)' == 'Windows_NT' " />
-=======
   <Import Project="$(ProjectDir)\..\StyleCop.targets" Condition=" '$(OS)' == 'Windows_NT' " />
->>>>>>> d006872f
   <Import Project="$(SolutionDir)\.nuget\NuGet.targets" Condition="Exists('$(SolutionDir)\.nuget\NuGet.targets')" />
 </Project>